<<<<<<< HEAD
import type { NodesMetadata } from '../../state/workflowSlice';
import { equals } from '@microsoft-logic-apps/utils';

export type WorkflowNodeType = 'graphNode' | 'testNode' | 'scopeNode' | 'subgraphHeader' | 'hiddenNode';
=======
export type WorkflowNodeType = 'GRAPH_NODE' | 'TEST_NODE' | 'SCOPE_HEADER' | 'SUBGRAPH_HEADER' | 'HIDDEN_NODE';
export const WORKFLOW_NODE_TYPES: Record<string, WorkflowNodeType> = {
  GRAPH_NODE: 'GRAPH_NODE',
  TEST_NODE: 'TEST_NODE',
  SCOPE_HEADER: 'SCOPE_HEADER',
  SUBGRAPH_HEADER: 'SUBGRAPH_HEADER',
  HIDDEN_NODE: 'HIDDEN_NODE',
};
>>>>>>> 2a1d2a55

export interface WorkflowNode {
  id: string;
  type: WorkflowNodeType;
  children?: WorkflowNode[];
  edges?: WorkflowEdge[]; // Graph nodes only
  height?: number; // Action nodes only
  width?: number; // Action Nodes only
}

export type WorkflowEdgeType = 'BUTTON_EDGE' | 'ONLY_EDGE' | 'HIDDEN_EDGE';
export const WORKFLOW_EDGE_TYPES: Record<string, WorkflowEdgeType> = {
  BUTTON_EDGE: 'BUTTON_EDGE',
  ONLY_EDGE: 'ONLY_EDGE',
  HIDDEN_EDGE: 'HIDDEN_EDGE',
};

export interface WorkflowEdge {
  id: string;
  source: string;
  target: string;
  type: WorkflowEdgeType;
}

export const isWorkflowNode = (node: WorkflowNode) => node.type !== WORKFLOW_NODE_TYPES.GRAPH_NODE;
export const isWorkflowGraph = (node: WorkflowNode) => node.type === WORKFLOW_NODE_TYPES.GRAPH_NODE;<|MERGE_RESOLUTION|>--- conflicted
+++ resolved
@@ -1,18 +1,11 @@
-<<<<<<< HEAD
-import type { NodesMetadata } from '../../state/workflowSlice';
-import { equals } from '@microsoft-logic-apps/utils';
-
-export type WorkflowNodeType = 'graphNode' | 'testNode' | 'scopeNode' | 'subgraphHeader' | 'hiddenNode';
-=======
-export type WorkflowNodeType = 'GRAPH_NODE' | 'TEST_NODE' | 'SCOPE_HEADER' | 'SUBGRAPH_HEADER' | 'HIDDEN_NODE';
+export type WorkflowNodeType = 'GRAPH_NODE' | 'TEST_NODE' | 'SCOPE_NODE' | 'SUBGRAPH_HEADER' | 'HIDDEN_NODE';
 export const WORKFLOW_NODE_TYPES: Record<string, WorkflowNodeType> = {
   GRAPH_NODE: 'GRAPH_NODE',
   TEST_NODE: 'TEST_NODE',
-  SCOPE_HEADER: 'SCOPE_HEADER',
+  SCOPE_NODE: 'SCOPE_NODE',
   SUBGRAPH_HEADER: 'SUBGRAPH_HEADER',
   HIDDEN_NODE: 'HIDDEN_NODE',
 };
->>>>>>> 2a1d2a55
 
 export interface WorkflowNode {
   id: string;
