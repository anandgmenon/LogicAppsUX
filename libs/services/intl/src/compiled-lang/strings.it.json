{
  "+GSexV": [
    {
      "type": 0,
      "value": "Filtri"
    }
  ],
  "+UirjI": [
    {
      "type": 0,
      "value": "Etichetta impostazione"
    }
  ],
  "+g+mch": [
    {
      "type": 0,
      "value": "Restituisce il corpo per una parte nell'output multiparte di un'azione"
    }
  ],
  "+lpuMl": [
    {
      "type": 0,
      "value": "Obbligatorio. Valore da restituire se l'espressione è 'false'."
    }
  ],
  "/I/U8L": [
    {
      "type": 0,
      "value": "Corpo"
    }
  ],
  "/NDLmg": [
    {
      "type": 0,
      "value": "In attesa"
    }
  ],
  "/QqADs": [
    {
      "type": 0,
      "value": "Restituisce gli elementi nella matrice a partire dal numero di indice"
    }
  ],
  "/doURb": [
    {
      "type": 0,
      "value": "Converte l'input in una matrice"
    }
  ],
  "/qchXQ": [
    {
      "type": 0,
      "value": "Obbligatorio. Raccolta da cui unire gli elementi."
    }
  ],
  "/ut0u7": [
    {
      "type": 0,
      "value": "Restituisce i primi elementi Count dalla matrice o dalla stringa passata"
    }
  ],
  "07ZsoY": [
    {
      "type": 0,
      "value": "Restituisce l'inizio dell'ora del timestamp in formato stringa passato"
    }
  ],
  "09B9CU": [
    {
      "type": 0,
      "value": "Restituisce l'URL per richiamare il trigger o l'azione. Nota: questa funzione può essere usata solo nei trigger httpWebhook e apiConnectionWebhook e non nei trigger di tipo Manual, Recurrence, HTTP o apiConnection."
    }
  ],
  "0FzNJV": [
    {
      "type": 0,
      "value": "Obbligatorio. Stringa con codifica Base64."
    }
  ],
  "0GqNGo": [
    {
      "type": 0,
      "value": "L'URL decodifica la stringa di input"
    }
  ],
  "0JTHTZ": [
    {
      "type": 0,
      "value": "Mostra menu Esegui"
    }
  ],
  "0R2D5l": [
    {
      "type": 0,
      "value": "Restituisce una rappresentazione binaria di una stringa con codifica URI"
    }
  ],
  "0ZlNtf": [
    {
      "type": 0,
      "value": "Operazione riuscita in più tentativi"
    }
  ],
  "0i/6TR": [
    {
      "type": 0,
      "value": "Obbligatorio. Stringa da convertire in lettere maiuscole. Se un carattere nella stringa non ha un equivalente in lettere maiuscole, il carattere verrà riportato invariato nella stringa restituita."
    }
  ],
  "0p+pJq": [
    {
      "type": 0,
      "value": "Restituisce il resto dopo la divisione dei due numeri (modulo)"
    }
  ],
  "0qV0Qe": [
    {
      "type": 0,
      "value": "Obbligatorio. Stringa che può contenere il valore."
    }
  ],
  "0uj1Li": [
    {
      "type": 0,
      "value": "Restituisce una rappresentazione binaria di una stringa di input dell'URI di dati"
    }
  ],
  "0y5eia": [
    {
      "type": 0,
      "value": "Altri comandi"
    }
  ],
  "1+Z8n9": [
    {
      "type": 0,
      "value": "Obbligatorio. URI di dati da convertire nella rappresentazione stringa."
    }
  ],
  "109OPL": [
    {
      "type": 0,
      "value": "Restituisce la porta da un URI. Se la porta non è specificata, restituisce la porta predefinita per il protocollo"
    }
  ],
  "1A1P5b": [
    {
      "type": 0,
      "value": "Commento"
    }
  ],
  "1D047X": [
    {
      "type": 0,
      "value": "Obbligatorio. Valore da convertire in XML."
    }
  ],
  "1Fn5n+": [
    {
      "type": 0,
      "value": "Obbligatorio. Stringa con codifica URI."
    }
  ],
  "1NBvKu": [
    {
      "type": 0,
      "value": "Converte l'argomento del parametro in un numero a virgola mobile"
    }
  ],
  "1R6Vaa": [
    {
      "offset": 0,
      "options": {
        "=0": {
          "value": [
            {
              "type": 0,
              "value": "nessun elemento corrispondente."
            }
          ]
        },
        "one": {
          "value": [
            {
              "type": 7
            },
            {
              "type": 0,
              "value": " elemento corrispondente."
            }
          ]
        },
        "other": {
          "value": [
            {
              "type": 7
            },
            {
              "type": 0,
              "value": " elementi corrispondenti."
            }
          ]
        }
      },
      "pluralType": "cardinal",
      "type": 6,
      "value": "count"
    }
  ],
  "1TE0e8": [
    {
      "type": 0,
      "value": "Obbligatorio. Valore di cui cercare l'indice."
    }
  ],
  "1jhzOM": [
    {
      "type": 0,
      "value": "Obbligatorio. Oggetto da controllare per verificare se è minore del valore con cui è confrontato."
    }
  ],
  "1zgFh1": [
    {
      "type": 0,
      "value": "Ignora"
    }
  ],
  "23fENy": [
    {
      "type": 0,
      "value": "Restituisce una rappresentazione binaria di una stringa con codifica Base 64"
    }
  ],
  "23szE+": [
    {
      "type": 0,
      "value": "Obbligatorio. Valore da convertire in URI di dati."
    }
  ],
  "2K2fAj": [
    {
      "type": 0,
      "value": "Ora di fine"
    }
  ],
  "2cVEMV": [
    {
      "type": 0,
      "value": "Restituisce un singolo valore corrispondente al nome della chiave dall'output dell'azione dei dati del modulo o con codifica per il modulo"
    }
  ],
  "2gzGrJ": [
    {
      "type": 0,
      "value": "Obbligatorio. Nome dell'azione con una risposta con dati del modulo o codifica per il modulo."
    }
  ],
  "2mnU/w": [
    {
      "type": 0,
      "value": "No"
    }
  ],
  "33+WHG": [
    {
      "type": 0,
      "value": "Identificatore"
    }
  ],
  "3NhwIJ": [
    {
      "type": 0,
      "value": "Obbligatorio. Separatore."
    }
  ],
  "3kI7xF": [
    {
      "type": 0,
      "value": "Con errori"
    }
  ],
  "3rtRpE": [
    {
      "type": 0,
      "value": "barra del dispositivo di scorrimento trascinabile"
    }
  ],
  "3rzrWf": [
    {
      "type": 0,
      "value": "Obbligatorio. Oggetto da cui rimuovere la proprietà."
    }
  ],
  "3vCCY7": [
    {
      "type": 0,
      "value": "Obbligatorio. Numero di un'unità di tempo specificata da sottrarre."
    }
  ],
  "47kOXr": [
    {
      "type": 0,
      "value": "Obbligatorio. Integer più basso che può essere restituito."
    }
  ],
  "4BrA0z": [
    {
      "type": 0,
      "value": "Obbligatorio. Numero di giorni da aggiungere. Può essere negativo per sottrarre i giorni."
    }
  ],
  "4YKQAF": [
    {
      "type": 0,
      "value": "Obbligatorio. Unità di tempo specificata nell'intervallo."
    }
  ],
  "4c0uPQ": [
    {
      "type": 0,
      "value": "Obbligatorio. Nome del parametro di cui si desidera ottenere i valori."
    }
  ],
  "4cVuMw": [
    {
      "type": 0,
      "value": "È possibile aggiungere i commenti solo durante la modifica degli input di un passaggio."
    }
  ],
  "4vcnOA": [
    {
      "type": 0,
      "value": "Restituisce il valore minimo nella matrice di input di numeri"
    }
  ],
  "4vmGh0": [
    {
      "type": 0,
      "value": "ID richiesta servizio"
    }
  ],
  "5J7j9k": [
    {
      "type": 0,
      "value": "Obbligatorio. Espressione XPath da valutare."
    }
  ],
  "5aa76N": [
    {
      "type": 0,
      "value": "Restituisce il primo elemento nella matrice o nella stringa passata"
    }
  ],
  "5b0sKi": [
    {
      "type": 0,
      "value": "Restituisce true se un oggetto, una matrice o una stringa è vuota"
    }
  ],
  "5cPiWA": [
    {
      "type": 0,
      "value": "Obbligatorio. Nome del ciclo di cui si desidera ottenere l'elemento."
    }
  ],
  "5qzZMo": [
    {
      "type": 0,
      "value": "Caricamento..."
    }
  ],
  "5rkegy": [
    {
      "type": 0,
      "value": "Elimina parametro"
    }
  ],
  "63/zYN": [
    {
      "type": 0,
      "value": "Obbligatorio. Oggetto da controllare per verificare se è maggiore del valore con cui è confrontato."
    }
  ],
  "6jiO7t": [
    {
      "type": 0,
      "value": "Mostra esecuzione"
    }
  ],
  "6jsWn/": [
    {
      "type": 0,
      "value": "Obbligatorio. Raccolta in cui eseguire la ricerca."
    }
  ],
  "6kSpHL": [
    {
      "type": 0,
      "value": "Obbligatorio. Nome dell'azione con una risposta a più parti."
    }
  ],
  "6oqk+A": [
    {
      "type": 0,
      "value": "Indietro"
    }
  ],
  "6qkBwz": [
    {
      "type": 0,
      "value": "Obbligatorio. Numero in base a cui moltiplicare il moltiplicando 2."
    }
  ],
  "7GSk99": [
    {
      "type": 0,
      "value": "OK"
    }
  ],
  "7QymrD": [
    {
      "type": 0,
      "value": "Obbligatorio. Stringa da cui viene recuperata la sottostringa."
    }
  ],
  "7aJqIH": [
    {
      "type": 0,
      "value": "Facoltativo. Impostazioni locali da usare per la formattazione (valore predefinito 'en-us')."
    }
  ],
  "7k9jXx": [
    {
      "type": 0,
      "value": "Codice stato"
    }
  ],
  "7lnElz": [
    {
      "type": 0,
      "value": "Restituisce il numero di tick (intervallo di 100 nanosecondi) dal 1° gennaio 0001 00:00:00 UT di un timestamp in formato stringa"
    }
  ],
  "7yEdSt": [
    {
      "type": 0,
      "value": "Mostra altro"
    }
  ],
  "7yFLpB": [
    {
      "type": 0,
      "value": "Copia URL"
    }
  ],
  "7zzPsK": [
    {
      "type": 0,
      "value": "Obbligatorio. Stringa che può contenere il valore."
    }
  ],
  "8CWFEh": [
    {
      "type": 0,
      "value": "Obbligatorio. Valore da restituire se l'espressione è 'true'."
    }
  ],
  "8DFwxH": [
    {
      "type": 0,
      "value": "Restituisce una stringa numerica formattata"
    }
  ],
  "8FjOSh": [
    {
      "type": 0,
      "value": "Obbligatorio. Oggetto da controllare per verificare se è maggiore o uguale al valore con cui è confrontato."
    }
  ],
  "8L+oIz": [
    {
      "type": 0,
      "value": "Non è possibile eseguire il rendering dell'area di progettazione a causa della presenza di più trigger nella definizione."
    }
  ],
  "8U0KPg": [
    {
      "type": 0,
      "value": "Obbligatorio. Stringa da codificare in URI."
    }
  ],
  "8wr0zO": [
    {
      "type": 0,
      "value": "Aggiunge un numero intero di giorni al timestamp in formato stringa passato"
    }
  ],
  "9/UeTh": [
    {
      "type": 0,
      "value": "Restituisce una singola matrice o oggetto contenente elementi comuni tra le matrici o gli oggetti passati"
    }
  ],
  "99vsJy": [
    {
      "type": 0,
      "value": "Connettore"
    }
  ],
  "9JuvQ4": [
    {
      "type": 0,
      "value": "Restituisce un URI di dati di un valore"
    }
  ],
  "9Jv3+1": [
    {
      "type": 0,
      "value": "Restituisce un oggetto con una coppia proprietà-valore aggiuntiva"
    }
  ],
  "9b4xDa": [
    {
      "type": 0,
      "value": "pannello"
    }
  ],
  "9djnqI": [
    {
      "type": 0,
      "value": "Restituisce il risultato dell'aggiunta dei due numeri"
    }
  ],
  "9u/Ae3": [
    {
      "type": 0,
      "value": "Restituisce true se entrambi i parametri sono true"
    }
  ],
  "ANbEeQ": [
    {
      "type": 0,
      "value": "Obbligatorio. Nome dell'azione di cui si desidera ottenere i valori."
    }
  ],
  "AO6T9u": [
    {
      "type": 0,
      "value": "Fine"
    }
  ],
  "ArTh0/": [
    {
      "type": 0,
      "value": "Obbligatorio. Stringa da codificare nella rappresentazione Base64."
    }
  ],
  "B2s0iG": [
    {
      "type": 0,
      "value": "Obbligatorio. Indice della parte da recuperare."
    }
  ],
  "BCAnZP": [
    {
      "type": 0,
      "value": "Singolo carattere identificatore del formato o modello di formato personalizzato che indica come formattare il valore di questo timestamp. Se il formato non viene specificato, verrà usato il formato ISO 8601 ('o')."
    }
  ],
  "BHe7qY": [
    {
      "type": 0,
      "value": "Obbligatorio. Stringa con codifica URI."
    }
  ],
  "BKL0ZG": [
    {
      "type": 0,
      "value": "Ora di inizio"
    }
  ],
  "BQCPY7": [
    {
      "type": 0,
      "value": "Obbligatorio. Stringa da cui decodificare caratteri non sicuri per gli URL."
    }
  ],
  "Bn8iTS": [
    {
      "type": 0,
      "value": "Tipo di stato:"
    }
  ],
  "BuYrD3": [
    {
      "type": 0,
      "value": "Identificatore di formato singolo che indica come formattare il valore di questo GUID."
    }
  ],
  "BxITRH": [
    {
      "type": 0,
      "value": "Obbligatorio. Oggetto da controllare per verificare se è maggiore del valore con cui è confrontato."
    }
  ],
  "CG772M": [
    {
      "type": 0,
      "value": "Connessione richiesta"
    }
  ],
  "D+Ptnq": [
    {
      "type": 0,
      "value": "Restituisce il percorso e la query da un URI"
    }
  ],
  "D1lgsT": [
    {
      "type": 0,
      "value": "Obbligatorio. Stringa da cui rimuovere lo spazio vuoto iniziale e finale."
    }
  ],
  "DFo+mo": [
    {
      "type": 0,
      "value": "Sì"
    }
  ],
  "DZZ3fj": [
    {
      "type": 0,
      "value": "Durata"
    }
  ],
  "ECZC6Y": [
    {
      "type": 0,
      "value": "Converte il parametro in un numero decimale"
    }
  ],
  "ERAWZA": [
    {
      "type": 0,
      "value": "Risposta"
    }
  ],
  "EZz5q7": [
    {
      "type": 0,
      "value": "Obbligatorio. Indice della posizione in cui avviare l'estrazione della sottostringa."
    }
  ],
  "F3IDl8": [
    {
      "type": 0,
      "value": "Obbligatorio. Numero di un'unità di tempo specificata da aggiungere."
    }
  ],
  "FDF4Qb": [
    {
      "type": 0,
      "value": "Restituisce un valore di parametro specificato nella definizione"
    }
  ],
  "FN5zHQ": [
    {
      "type": 0,
      "value": "Restituisce una sezione di una stringa definita dall'indice iniziale e dall'indice finale"
    }
  ],
  "FS+/Tb": [
    {
      "type": 0,
      "value": "Restituisce il corpo per una parte nell'output multiparte del trigger"
    }
  ],
  "FVavKy": [
    {
      "type": 0,
      "value": "Restituisce l'inizio del giorno del timestamp in formato stringa passato"
    }
  ],
  "FXLR5M": [
    {
      "offset": 0,
      "options": {
        "one": {
          "value": [
            {
              "type": 7
            },
            {
              "type": 0,
              "value": " ora"
            }
          ]
        },
        "other": {
          "value": [
            {
              "type": 7
            },
            {
              "type": 0,
              "value": " ore"
            }
          ]
        }
      },
      "pluralType": "cardinal",
      "type": 6,
      "value": "hours"
    }
  ],
  "Fgq3Db": [
    {
      "type": 0,
      "value": "Obbligatorio. Raccolta da cui recuperare l'ultimo oggetto."
    }
  ],
  "Fh2HDb": [
    {
      "type": 0,
      "value": "Restituisce il primo indice di un valore all'interno di una stringa (senza distinzione tra maiuscole/minuscole, impostazioni cultura inglese non dipendenti da paese/area geografica)"
    }
  ],
  "FslNgF": [
    {
      "type": 0,
      "value": "Stato"
    }
  ],
  "G0XYrd": [
    {
      "type": 0,
      "value": "Obbligatorio. Stringa che può contenere il valore."
    }
  ],
  "GAY7b8": [
    {
      "type": 0,
      "value": "Restituisce la query da un URI"
    }
  ],
  "GLd3MU": [
    {
      "type": 0,
      "value": "Obbligatorio. Oggetto da trovare all'interno della raccolta."
    }
  ],
  "GYvF54": [
    {
      "type": 0,
      "value": "Funzioni di riferimento"
    }
  ],
  "GcG0qf": [
    {
      "type": 0,
      "value": "Restituisce true se i parametri sono false"
    }
  ],
  "Gmya+V": [
    {
      "type": 0,
      "value": "Non disponibile"
    }
  ],
  "GreYWQ": [
    {
      "type": 0,
      "value": "Immettere il nome del parametro."
    }
  ],
  "GzQQqH": [
    {
      "type": 0,
      "value": "Array"
    }
  ],
  "H17jEE": [
    {
      "type": 0,
      "value": "Funzioni di analisi dell'URI"
    }
  ],
  "H1wnHr": [
    {
      "type": 0,
      "value": "Obbligatorio. Stringa in sezione."
    }
  ],
  "H8bEUn": [
    {
      "type": 0,
      "value": "Obbligatorio. Numero da cui viene sottratto il sottraendo."
    }
  ],
  "HDqP2g": [
    {
      "type": 0,
      "value": "Obbligatorio. Nome della chiave del valore dei dati del modulo da restituire."
    }
  ],
  "HfrUId": [
    {
      "type": 0,
      "value": "Selezionare una scheda per visualizzare il contenuto"
    }
  ],
  "HymOpF": [
    {
      "type": 0,
      "value": "Valore impostazione"
    }
  ],
  "IW2MjQ": [
    {
      "type": 0,
      "value": "Converte il timestamp in formato stringa passato da UTIC al fuso orario di destinazione"
    }
  ],
  "Ip7Iax": [
    {
      "type": 0,
      "value": "Restituisce l'indice dell'occorrenza n volte di un valore all'interno di una stringa (senza distinzione tra maiuscole/minuscole, impostazioni cultura inglese non dipendenti da paese/area geografica)"
    }
  ],
  "IpVwYT": [
    {
      "type": 0,
      "value": "Restituisce il primo oggetto non Null negli argomenti passati"
    }
  ],
  "J5/7vN": [
    {
      "type": 0,
      "value": "Converte una stringa in lettere minuscole usando le regole per l'utilizzo di maiuscole e minuscole delle impostazioni cultura inglese non dipendenti da paese/area geografica"
    }
  ],
  "JNQHws": [
    {
      "type": 0,
      "value": "Obbligatorio. Stringa contenente l'ora."
    }
  ],
  "JSfWJ0": [
    {
      "type": 0,
      "value": "Obbligatorio. Valore convertito in un valore booleano."
    }
  ],
  "Jaz3EC": [
    {
      "type": 0,
      "value": "Converte un timestamp stringa passato dal fuso orario di origine al fuso orario di destinazione"
    }
  ],
  "JbgTET": [
    {
      "type": 0,
      "value": "Metodo"
    }
  ],
  "Ji6663": [
    {
      "type": 0,
      "value": "Restituisce true se un dizionario contiene una chiave, se una matrice contiene un valore o se una stringa contiene una sottostringa"
    }
  ],
  "JjTfC7": [
    {
      "type": 0,
      "value": "Obbligatorio. Numero da formattare."
    }
  ],
  "JnlcZQ": [
    {
      "type": 0,
      "value": "Nome:"
    }
  ],
  "Jq2Y/o": [
    {
      "type": 0,
      "value": "Necessario. Stringa di formato numerico."
    }
  ],
  "K50znc": [
    {
      "type": 0,
      "value": "Obbligatorio. Oggetto a cui aggiungere una nuova proprietà."
    }
  ],
  "K90YEU": [
    {
      "type": 0,
      "value": "Restituisce un subset di caratteri da una stringa"
    }
  ],
  "L+PY+j": [
    {
      "type": 0,
      "value": "Obbligatorio. Numero di oggetti da recuperare dalla raccolta. Deve essere un intero positivo."
    }
  ],
  "L0UAzs": [
    {
      "type": 0,
      "value": "Restituisce il componente giorno della settimana di un timestamp in formato stringa"
    }
  ],
  "LS8rfZ": [
    {
      "type": 0,
      "value": "Restituisce lo schema da un URI"
    }
  ],
  "LoGUT3": [
    {
      "type": 0,
      "value": "Quando usata all'interno di un ciclo for-each, questa funzione restituisce l'elemento corrente del ciclo specificato."
    }
  ],
  "LpPNAD": [
    {
      "type": 0,
      "value": "Aggiungi"
    }
  ],
  "Lub7NN": [
    {
      "type": 0,
      "value": "Obbligatorio. Le espressioni che possono essere true."
    }
  ],
  "M0HMjE": [
    {
      "type": 0,
      "value": "Aggiungere un commento"
    }
  ],
  "M6U2LE": [
    {
      "type": 0,
      "value": "I parametri verranno salvati quando viene salvato il flusso di lavoro. È possibile modificarlo qui prima di salvarlo o modificarlo nella pagina dei parametri dopo il salvataggio."
    }
  ],
  "M8Aqm4": [
    {
      "type": 0,
      "value": "Facoltativo. Nome dell'azione con ambito che dovrà contenere gli input e gli output delle azioni di primo livello all'interno di tale ambito."
    }
  ],
  "M9mzP6": [
    {
      "type": 0,
      "value": "Obbligatorio. Numero da aggiungere all'addendo 2."
    }
  ],
  "MDbmMw": [
    {
      "type": 0,
      "value": "Obbligatorio. Raccolte da valutare. Un oggetto deve essere presente in tutte le raccolte passate per essere visualizzato nei risultati."
    }
  ],
  "MKTdNk": [
    {
      "type": 0,
      "value": "Obbligatorio. URI di dati da convertire nella rappresentazione binaria."
    }
  ],
  "MTR4Vg": [
    {
      "type": 0,
      "value": "Restituisce il timestamp corrente in formato stringa"
    }
  ],
  "Mb+Eaq": [
    {
      "type": 0,
      "value": "Booleano"
    }
  ],
  "Mb/Vp8": [
    {
      "type": 0,
      "value": "Errore successivo"
    }
  ],
  "MmBfD1": [
    {
      "type": 0,
      "value": "Errore imprevisto"
    }
  ],
  "N2CF0J": [
    {
      "type": 0,
      "value": "Obbligatorio. Nome della chiave dei valori dei dati del modulo da restituire."
    }
  ],
  "NPUFgH": [
    {
      "type": 0,
      "value": "Stato"
    }
  ],
  "O+8vRv": [
    {
      "type": 0,
      "value": "Restituisce una rappresentazione binaria di un valore"
    }
  ],
  "O36+wl": [
    {
      "type": 0,
      "value": "Modifica parametro"
    }
  ],
  "OD8igU": [
    {
      "type": 0,
      "value": "Obbligatorio. Stringa contenente il nome del fuso orario del fuso orario di origine. Per informazioni dettagliate, vedere https://msdn.microsoft.com/en-us/library/gg154758.aspx."
    }
  ],
  "OFKZzQ": [
    {
      "type": 0,
      "value": "Opzioni dell'operazione:"
    }
  ],
  "OSHNZ2": [
    {
      "type": 0,
      "value": "Commento"
    }
  ],
  "OVvieE": [
    {
      "type": 0,
      "value": "Restituisce i risultati delle azioni di primo livello nell'azione con ambito specificata, ad esempio un'azione For_each, Until o Scope."
    }
  ],
  "OfvxaB": [
    {
      "type": 0,
      "value": "Testo etichetta"
    }
  ],
  "Oib1mL": [
    {
      "type": 1,
      "value": "hours"
    },
    {
      "type": 0,
      "value": "h "
    },
    {
      "type": 1,
      "value": "minutes"
    },
    {
      "type": 0,
      "value": "m "
    },
    {
      "type": 1,
      "value": "seconds"
    },
    {
      "type": 0,
      "value": "s"
    }
  ],
  "OihxQE": [
    {
      "type": 0,
      "value": "Facoltativo. Impostazioni locali da usare per l'analisi della stringa data e ora."
    }
  ],
  "OjGJ8Y": [
    {
      "type": 0,
      "value": "Restituisce l'host da un URI"
    }
  ],
  "OnrO5/": [
    {
      "type": 0,
      "value": "Selezionare un'identità gestita"
    }
  ],
  "P2A5dB": [
    {
      "type": 0,
      "value": "Obbligatorio. Valore corrispondene al numero di integer nella matrice."
    }
  ],
  "P4rEwD": [
    {
      "type": 0,
      "value": "Funzioni di raccolta"
    }
  ],
  "P8ZBF9": [
    {
      "type": 0,
      "value": "Obbligatorio. Raccolta da cui recuperare il primo oggetto."
    }
  ],
  "PF87Ew": [
    {
      "type": 0,
      "value": "Operazione riuscita"
    }
  ],
  "PKMkb/": [
    {
      "type": 0,
      "value": "Obbligatorio. Numero da aggiungere all'addendo 1."
    }
  ],
  "PP63jY": [
    {
      "type": 0,
      "value": "altri pannelli"
    }
  ],
  "PQOiAc": [
    {
      "type": 0,
      "value": "Comprimi"
    }
  ],
  "PRnqYA": [
    {
      "type": 0,
      "value": "Obbligatorio. Numero di secondi da aggiungere. Può essere negativo per sottrarre i secondi."
    }
  ],
  "PaPPLr": [
    {
      "type": 0,
      "value": "Operazione interrotta"
    }
  ],
  "PfCJlN": [
    {
      "type": 0,
      "value": "Funzioni del flusso di lavoro"
    }
  ],
  "Pvm0xB": [
    {
      "type": 0,
      "value": "Restituisce la rappresentazione Base 64 della stringa di input"
    }
  ],
  "Q/7unA": [
    {
      "type": 0,
      "value": "Oggetto"
    }
  ],
  "Q0xpPQ": [
    {
      "type": 0,
      "value": "Obbligatorio. Oggetto da controllare per verificare se è minore o uguale al valore con cui è confrontato."
    }
  ],
  "QEp3C8": [
    {
      "type": 0,
      "value": "Converte l'input in un valore di tipo JSON"
    }
  ],
  "QQYzHC": [
    {
      "type": 0,
      "value": "Menu contestuale per la scheda "
    },
    {
      "type": 1,
      "value": "title"
    }
  ],
  "QZBPUx": [
    {
      "type": 0,
      "value": "Restituisce un singolo valore corrispondente al nome della chiave dall'output del trigger dei dati del modulo o con codifica per il modulo"
    }
  ],
  "QZrxUk": [
    {
      "type": 0,
      "value": "Funzioni stringa"
    }
  ],
  "QbJDi7": [
    {
      "type": 0,
      "value": "Elemento"
    }
  ],
  "QeE0k/": [
    {
      "type": 0,
      "value": "Obbligatorio. Valore convertito in un valore binario."
    }
  ],
  "QknZQ1": [
    {
      "type": 0,
      "value": "Caricamento..."
    }
  ],
  "Qn8qxn": [
    {
      "type": 0,
      "value": "Restituisce una stringa in formato data"
    }
  ],
  "QpRRt3": [
    {
      "type": 0,
      "value": "Obbligatorio. Stringa con cui delimitare gli elementi."
    }
  ],
  "QrQDdp": [
    {
      "type": 0,
      "value": "Obbligatorio. Stringa contenente l'unità di tempo specificata nell'intervallo da sottrarre."
    }
  ],
  "Qu1HkA": [
    {
      "type": 1,
      "value": "hours"
    },
    {
      "type": 0,
      "value": " h"
    }
  ],
  "RX2Shm": [
    {
      "type": 0,
      "value": "Obbligatorio. Stringa che viene divisa."
    }
  ],
  "RhH4pF": [
    {
      "offset": 0,
      "options": {
        "one": {
          "value": [
            {
              "type": 7
            },
            {
              "type": 0,
              "value": " minuto"
            }
          ]
        },
        "other": {
          "value": [
            {
              "type": 7
            },
            {
              "type": 0,
              "value": " minuti"
            }
          ]
        }
      },
      "pluralType": "cardinal",
      "type": 6,
      "value": "minutes"
    }
  ],
  "S8P4N5": [
    {
      "type": 0,
      "value": "Elimina"
    }
  ],
  "SKXopi": [
    {
      "type": 0,
      "value": "Converte il parametro nel tipo integer"
    }
  ],
  "SLZ0n4": [
    {
      "type": 0,
      "value": "Verifica se la stringa inizia con un valore (senza distinzione tra maiuscole/minuscole, impostazioni cultura inglese non dipendenti da paese/area geografica)"
    }
  ],
  "SXb47U": [
    {
      "type": 1,
      "value": "minutes"
    },
    {
      "type": 0,
      "value": " m"
    }
  ],
  "SY04wn": [
    {
      "type": 0,
      "value": "Obbligatorio. Nome dell'azione con una risposta con dati del modulo o codifica per il modulo."
    }
  ],
  "T7zcR6": [
    {
      "type": 0,
      "value": "Obbligatorio. Le espressioni che devono essere true."
    }
  ],
  "T8Xqt9": [
    {
      "type": 0,
      "value": "Operazione non riuscita"
    }
  ],
  "TI44R1": [
    {
      "type": 0,
      "value": "Restituisce una stringa con ogni elemento di una matrice unito da un delimitatore"
    }
  ],
  "TO7qos": [
    {
      "type": 0,
      "value": "Restituisce l'inizio del mese di un timestamp in formato stringa"
    }
  ],
  "TUaunO": [
    {
      "type": 0,
      "value": "Immettere un valore"
    }
  ],
  "TZv5JE": [
    {
      "type": 0,
      "value": "Nome"
    }
  ],
  "Tb2QLA": [
    {
      "type": 0,
      "value": "ID richiesta client"
    }
  ],
  "TgcgXE": [
    {
      "type": 0,
      "value": "Tag"
    }
  ],
  "Twfck/": [
    {
      "type": 0,
      "value": "Obbligatorio. Numero in base a cui moltiplicare il moltiplicando 1."
    }
  ],
  "Tz5jTR": [
    {
      "type": 0,
      "value": "Comprimere/espandere"
    }
  ],
  "U3iWVd": [
    {
      "type": 0,
      "value": "Genera una matrice di interi a partire da un numero specifico"
    }
  ],
  "UCNM4L": [
    {
      "type": 0,
      "value": "Per fare riferimento a un parametro, usare l'elenco contenuto dinamico."
    }
  ],
  "UHCVNK": [
    {
      "type": 0,
      "value": "Sostituisce una stringa con una stringa specifica"
    }
  ],
  "USVffu": [
    {
      "type": 0,
      "value": "Il contenuto non è visualizzato a causa della configurazione di sicurezza."
    }
  ],
  "V0ZbQO": [
    {
      "type": 0,
      "value": "Mostra meno"
    }
  ],
  "VKAk5g": [
    {
      "type": 0,
      "value": "Il nome dell'esecuzione del flusso di lavoro specificato non è valido."
    }
  ],
  "VVfYvq": [
    {
      "type": 0,
      "value": "Obbligatorio. Numero da dividere per il divisore."
    }
  ],
  "VXBWrq": [
    {
      "type": 0,
      "value": "Commento"
    }
  ],
  "VZHick": [
    {
      "type": 0,
      "value": "Durata"
    }
  ],
  "Vaacox": [
    {
      "type": 0,
      "value": "Cronologia esecuzioni"
    }
  ],
  "W070M2": [
    {
      "type": 0,
      "value": "di "
    },
    {
      "type": 1,
      "value": "max"
    }
  ],
  "W6FdMh": [
    {
      "type": 0,
      "value": "Obbligatorio. Nome della nuova proprietà."
    }
  ],
  "W8cbO8": [
    {
      "type": 0,
<<<<<<< HEAD
      "value": "Clear"
=======
      "value": "Cancella"
>>>>>>> f2099bd0
    }
  ],
  "WS9kXD": [
    {
      "type": 0,
      "value": "Obbligatorio. Primo integer nella matrice."
    }
  ],
  "WUe3DY": [
    {
      "type": 0,
      "value": "Abbreviazione per trigger().outputs"
    }
  ],
  "WgoP7R": [
    {
      "type": 0,
      "value": "Restituisce il risultato della moltiplicazione dei due numeri"
    }
  ],
  "X8JjjT": [
    {
      "type": 1,
      "value": "days"
    },
    {
      "type": 0,
      "value": " giorni "
    },
    {
      "type": 1,
      "value": "hours"
    },
    {
      "type": 0,
      "value": " ore"
    }
  ],
  "XCunbR": [
    {
      "type": 0,
      "value": "Abbreviazione per actions('actionName').outputs"
    }
  ],
  "XEuptL": [
    {
      "type": 0,
      "value": "Combina un qualsiasi numero di stringhe"
    }
  ],
  "XFFpu/": [
    {
      "type": 0,
      "value": "Riprova"
    }
  ],
  "XOzn/3": [
    {
      "type": 0,
      "value": "Nome della connessione"
    }
  ],
  "XTuxmH": [
    {
      "type": 1,
      "value": "minutes"
    },
    {
      "type": 0,
      "value": " minuti "
    },
    {
      "type": 1,
      "value": "seconds"
    },
    {
      "type": 0,
      "value": " secondi"
    }
  ],
  "Xnn0uj": [
    {
      "type": 0,
      "value": "Richiesta"
    }
  ],
  "XtuP5e": [
    {
      "type": 0,
      "value": "Funzioni matematiche"
    }
  ],
  "Xx/naD": [
    {
      "type": 0,
      "value": "Obbligatorio. Nome dell'azione di cui si desidera ottenere gli output del corpo."
    }
  ],
  "Y0H9aX": [
    {
      "type": 0,
      "value": "Altre informazioni"
    }
  ],
  "Y9kBz5": [
    {
      "type": 0,
      "value": "Restituisce una rappresentazione binaria di un URI di dati"
    }
  ],
  "YHsAKl": [
    {
      "type": 0,
      "value": "Nota operazione"
    }
  ],
  "YIBDSH": [
    {
      "type": 1,
      "value": "days"
    },
    {
      "type": 0,
      "value": " g"
    }
  ],
  "YJJ+gQ": [
    {
      "type": 0,
      "value": "Stringa"
    }
  ],
  "YKXmKD": [
    {
      "type": 0,
      "value": "Consente a un'espressione di derivare il proprio valore da altre coppie nome-valore JSON o dall'output del trigger di runtime"
    }
  ],
  "YaFjJQ": [
    {
      "type": 0,
      "value": "Restituisce un singolo oggetto o matrice con tutti gli elementi inclusi nella matrice o nell'oggetto passato a questa funzione. I parametri per la funzione possono essere costituiti da un set di oggetti o un set di matrici, ma non da una combinazione di entrambi. Se nell'output finale sono presenti due oggetti con lo stesso nome, nell'oggetto finale sarà visualizzato l'ultimo oggetto con tale nome."
    }
  ],
  "YoQara": [
    {
      "type": 0,
      "value": "Nessuno"
    }
  ],
  "ZME5hh": [
    {
      "type": 0,
      "value": "Restituisce il componente giorno del mese di un timestamp in formato stringa"
    }
  ],
  "ZUaz3Y": [
    {
      "type": 0,
      "value": "Abbreviazione per trigger().outputs.body"
    }
  ],
  "ZaIeDG": [
    {
      "type": 0,
      "value": "Obbligatorio. Valore con cui può iniziare la stringa."
    }
  ],
  "ZbX8xq": [
    {
      "type": 0,
      "value": "Questa operazione è già stata eliminata."
    }
  ],
  "a7j3gS": [
    {
      "type": 0,
      "value": "Obbligatorio. Numero da dividere per il divisore."
    }
  ],
  "aAXnqw": [
    {
      "type": 0,
      "value": "Obbligatorio. Numero di occorrenze della sottostringa da trovare."
    }
  ],
  "aGyVJT": [
    {
      "type": 0,
      "value": "Obbligatorio. Numero di oggetti da rimuovere dalla parte iniziale della raccolta. Deve essere un intero positivo."
    }
  ],
  "bH5LtI": [
    {
      "type": 0,
      "value": "La scheda con il nome "
    },
    {
      "type": 1,
      "value": "tabname"
    },
    {
      "type": 0,
      "value": " è già registrata"
    }
  ],
  "bTrk+S": [
    {
      "type": 0,
      "value": "Obbligatorio. Oggetto da controllare per verificare se è maggiore o uguale al valore con cui è confrontato."
    }
  ],
  "ba9yGJ": [
    {
      "type": 0,
      "value": "Carica altro"
    }
  ],
  "bf7078": [
    {
      "type": 0,
      "value": "Restituisce il valore massimo nella matrice di input di numeri"
    }
  ],
  "bgfjqS": [
    {
      "type": 0,
      "value": "Impostazione etichetta"
    }
  ],
  "bzF/qn": [
    {
      "type": 0,
      "value": "Obbligatorio. Raccolta da cui recuperare i primi oggetti Count."
    }
  ],
  "c2XklE": [
    {
      "type": 0,
      "value": "Cerca"
    }
  ],
  "c3G/zq": [
    {
      "type": 0,
      "value": "Restituisce un oggetto con una proprietà impostata sul valore specificato"
    }
  ],
  "c6XbVI": [
    {
      "type": 0,
      "value": "pannello"
    }
  ],
  "cJm+ah": [
    {
      "type": 0,
      "value": "Obbligatorio. Valore di cui cercare l'indice."
    }
  ],
  "ci6ex1": [
    {
      "type": 0,
      "value": "Valore"
    }
  ],
  "cj+kyo": [
    {
      "type": 0,
      "value": "Operazione annullata"
    }
  ],
  "cmTCsW": [
    {
      "type": 0,
      "value": "Si è verificato un errore durante il caricamento del componente."
    }
  ],
  "cqiqcf": [
    {
      "type": 0,
      "value": "Ora di avvio"
    }
  ],
  "cscezV": [
    {
      "type": 0,
      "value": "Obbligatorio. Raccolta in cui ignorare i primi oggetti Count."
    }
  ],
  "d3bSQA": [
    {
      "type": 0,
      "value": "Eliminare commento"
    }
  ],
  "dDYCuU": [
    {
      "type": 0,
      "value": "Altre informazioni"
    }
  ],
  "dFInXP": [
    {
      "type": 0,
      "value": "Seleziona"
    }
  ],
  "dhvk0u": [
    {
      "type": 0,
      "value": "Restituisce una rappresentazione stringa di una stringa con codifica Base 64"
    }
  ],
  "dqgt9y": [
    {
      "type": 0,
      "value": "Converte il parametro nel tipo booleano"
    }
  ],
  "drM9Sl": [
    {
      "type": 0,
      "value": "Restituisce una matrice di valori corrispondenti al nome della chiave dall'output dell'azione dei dati del modulo o con codifica per il modulo"
    }
  ],
  "dsz+Ae": [
    {
      "type": 0,
      "value": "Divide la stringa usando un separatore"
    }
  ],
  "e4Onhn": [
    {
      "type": 0,
      "value": "Non specificato"
    }
  ],
  "eHgi14": [
    {
      "type": 0,
      "value": "Obbligatorio. Nome della variabile di cui si desidera ottenere il valore."
    }
  ],
  "eRvRWs": [
    {
      "type": 0,
      "value": "Ora di avvio"
    }
  ],
  "eT+b9W": [
    {
      "type": 0,
      "value": "Obbligatorio. Numero in base a cui dividere il dividendo."
    }
  ],
  "egLI8P": [
    {
      "type": 0,
      "value": "Obbligatorio. Indice della posizione di inizio della sottostringa nel parametro 1."
    }
  ],
  "f/lWTW": [
    {
      "type": 0,
      "value": "Obbligatorio. Oggetti da controllare per verificare se sono Null."
    }
  ],
  "f1j0to": [
    {
      "type": 0,
      "value": "Facoltativo. Indice della posizione in cui interrompere l'estrazione della sottostringa."
    }
  ],
  "fBQBw/": [
    {
      "type": 0,
      "value": "Restituisce true se il primo argomento è maggiore o uguale al secondo"
    }
  ],
  "fg/34o": [
    {
      "type": 0,
      "value": "Funzioni logiche"
    }
  ],
  "ftwXvc": [
    {
      "type": 0,
      "value": "Ignorato"
    }
  ],
  "gCXOd5": [
    {
      "type": 0,
      "value": "URI"
    }
  ],
  "gDDfek": [
    {
      "type": 0,
      "value": "Restituisce un timestamp corrispondente all'ora corrente più l'intervallo di tempo specificato."
    }
  ],
  "gDY9xk": [
    {
      "type": 0,
      "value": "Restituisce il risultato della divisione dei due numeri"
    }
  ],
  "gIK0WG": [
    {
      "type": 0,
      "value": "Obbligatorio. Valore booleano che determina il valore che deve essere restituito dall'espressione."
    }
  ],
  "gKq3Jv": [
    {
      "type": 0,
      "value": "Operazione precedente non riuscita"
    }
  ],
  "gMhc5o": [
    {
      "type": 0,
      "value": "Obbligatorio. Stringa da combinare in una singola stringa."
    }
  ],
  "gQt/0f": [
    {
      "type": 0,
      "value": "Funzioni di conversione"
    }
  ],
  "gu9o9z": [
    {
      "type": 0,
      "value": "Quando usata all'interno di un ciclo until, questa funzione restituisce l'indice dell'iterazione corrente del ciclo specificato."
    }
  ],
  "hN7iBP": [
    {
      "offset": 0,
      "options": {
        "one": {
          "value": [
            {
              "type": 7
            },
            {
              "type": 0,
              "value": " secondo"
            }
          ]
        },
        "other": {
          "value": [
            {
              "type": 7
            },
            {
              "type": 0,
              "value": " secondi"
            }
          ]
        }
      },
      "pluralType": "cardinal",
      "type": 6,
      "value": "seconds"
    }
  ],
  "hPM6iC": [
    {
      "type": 0,
      "value": "Restituisce il risultato della sottrazione di due numeri"
    }
  ],
  "hdnZ9Y": [
    {
      "type": 0,
      "value": "ALT/OPZIONE + clic per scaricare {displayName}"
    }
  ],
  "hrbDu6": [
    {
      "type": 0,
      "value": "Durata"
    }
  ],
  "iBlvhu": [
    {
      "type": 0,
      "value": "Commento"
    }
  ],
  "iCSHJG": [
    {
      "type": 0,
      "value": "Converte una stringa in lettere maiuscole usando le regole per l'utilizzo di maiuscole e minuscole delle impostazioni cultura inglese non dipendenti da paese/area geografica"
    }
  ],
  "iJOIca": [
    {
      "type": 0,
      "value": "Avanti"
    }
  ],
  "iMicOQ": [
    {
      "type": 0,
      "value": "Obbligatorio. URI da analizzare."
    }
  ],
  "iRjBf4": [
    {
      "type": 0,
      "value": "Questa azione ha il testing configurato."
    }
  ],
  "iU1OJh": [
    {
      "type": 0,
      "value": "Espandi"
    }
  ],
  "iU5Fdh": [
    {
      "type": 0,
      "value": "Funzioni di manipolazione"
    }
  ],
  "iUs7pv": [
    {
      "type": 0,
      "value": "Annulla"
    }
  ],
  "iql+jn": [
    {
      "type": 1,
      "value": "seconds"
    },
    {
      "type": 0,
      "value": " s"
    }
  ],
  "j2MU0b": [
    {
      "type": 0,
      "value": "Restituisce un oggetto con una proprietà rimossa"
    }
  ],
  "j39557": [
    {
      "type": 0,
      "value": "Restituisce il valore della variabile specificata."
    }
  ],
  "jHHF/u": [
    {
      "type": 0,
      "value": "Restituisce un numero intero casuale da un intervallo specificato, che include solo l'estremità iniziale."
    }
  ],
  "jKsMS6": [
    {
      "type": 0,
      "value": "Obbligatorio. Espressione che verrà negata."
    }
  ],
  "jQ0Aqj": [
    {
      "type": 0,
      "value": "Obbligatorio. Valore convertito in una stringa."
    }
  ],
  "jVpanH": [
    {
      "type": 0,
      "value": "Obbligatorio. Stringa di input Base64."
    }
  ],
  "jcA3Ig": [
    {
      "type": 0,
      "value": "Obbligatorio. Nome della chiave dei valori dei dati del modulo da restituire."
    }
  ],
  "jfInxm": [
    {
      "type": 0,
      "value": "Modificare in JSON"
    }
  ],
  "k/oqFL": [
    {
      "type": 0,
      "value": "Obbligatorio. Stringa con codifica Base64."
    }
  ],
  "k41+13": [
    {
      "type": 0,
      "value": "Ignorato"
    }
  ],
  "k5tGEr": [
    {
      "type": 0,
      "value": "Sì"
    }
  ],
  "kHcCxH": [
    {
      "type": 1,
      "value": "minutes"
    },
    {
      "type": 0,
      "value": "m "
    },
    {
      "type": 1,
      "value": "seconds"
    },
    {
      "type": 0,
      "value": "s"
    }
  ],
  "kN6kce": [
    {
      "type": 0,
      "value": "Restituisce una rappresentazione stringa di una stringa di input con codifica Base 64"
    }
  ],
  "kYivbS": [
    {
      "type": 0,
      "value": "Download (Alt/Opzione + clic)"
    }
  ],
  "kZuYgD": [
    {
      "type": 0,
      "value": "Restituisce true se il primo argomento è minore del secondo"
    }
  ],
  "keb4r1": [
    {
      "type": 0,
      "value": "Restituisce true se due valori sono uguali"
    }
  ],
  "knylNW": [
    {
      "type": 0,
      "value": "Obbligatorio. Valore corrispondente all'integer successivo dopo il numero integer più elevato che è stato restituito."
    }
  ],
  "l36V56": [
    {
      "type": 1,
      "value": "hours"
    },
    {
      "type": 0,
      "value": " ore "
    },
    {
      "type": 1,
      "value": "minutes"
    },
    {
      "type": 0,
      "value": " minuti"
    }
  ],
  "lPTdSf": [
    {
      "type": 0,
      "value": "Esegui trigger"
    }
  ],
  "lV77P8": [
    {
      "type": 0,
      "value": "Titolo"
    }
  ],
  "lgs5sf": [
    {
      "type": 0,
      "value": "Modalità di esecuzione senza stato:"
    }
  ],
  "ljAOR6": [
    {
      "type": 0,
      "value": "Abbreviazione per actions('actionName').outputs.body"
    }
  ],
  "lztiwS": [
    {
      "type": 0,
      "value": "Valore effettivo"
    }
  ],
  "m7Y6Qf": [
    {
      "type": 0,
      "value": "Test"
    }
  ],
  "m8Q61y": [
    {
      "type": 0,
      "value": "Nome"
    }
  ],
  "mGUdCO": [
    {
      "type": 0,
      "value": "Restituisce un timestamp corrispondente all'ora corrente meno l'intervallo di tempo specificato."
    }
  ],
  "mGpKsl": [
    {
      "type": 0,
      "value": "Restituisce una rappresentazione stringa di un URI di dati"
    }
  ],
  "mPakaD": [
    {
      "type": 0,
      "value": "L'URL codifica la stringa di input"
    }
  ],
  "mZRMD9": [
    {
      "type": 0,
      "value": "Obbligatorio. Stringa da convertire in lettere minuscole. Se un carattere nella stringa non ha un equivalente in lettere minuscole, il carattere verrà riportato invariato nella stringa restituita."
    }
  ],
  "n35O/+": [
    {
      "type": 0,
      "value": "Obbligatorio. Valore convertito in un numero a virgola mobile."
    }
  ],
  "nGds/r": [
    {
      "type": 0,
      "value": "Obbligatorio. Oggetto da controllare per verificare se è minore o uguale al valore con cui è confrontato."
    }
  ],
  "nHseED": [
    {
      "type": 0,
      "value": "Obbligatorio. Numero di unità di tempo dell'ora desiderata nel futuro."
    }
  ],
  "nTA155": [
    {
      "type": 0,
      "value": "Obbligatorio. Nome della proprietà da rimuovere."
    }
  ],
  "ngsC44": [
    {
      "type": 0,
      "value": "Obbligatorio. Oggetto da controllare per verificare se è minore del valore con cui è confrontato."
    }
  ],
  "nkk1mu": [
    {
      "type": 0,
      "value": "Aggiunge un numero intero di minuti al timestamp in formato stringa passato"
    }
  ],
  "o/0SEj": [
    {
      "type": 0,
      "value": "Restituisce l'ultimo elemento nella matrice o nella stringa passata"
    }
  ],
  "o14STH": [
    {
      "type": 0,
      "value": "Obbligatorio. XML per cui valutare l'espressione XPath."
    }
  ],
  "o1HOyf": [
    {
      "type": 1,
      "value": "current_page"
    },
    {
      "type": 0,
      "value": " di "
    },
    {
      "type": 1,
      "value": "max_page"
    }
  ],
  "oAFcW6": [
    {
      "type": 0,
      "value": "Obbligatorio. URI di dati da codificare in una rappresentazione binaria."
    }
  ],
  "oV0xQ9": [
    {
      "type": 0,
      "value": "Immettere l'identificatore di esecuzione per aprire l'esecuzione"
    }
  ],
  "p/0r2N": [
    {
      "type": 0,
      "value": "Obbligatorio. Nome della chiave del valore dei dati del modulo da restituire."
    }
  ],
  "p16/4S": [
    {
      "type": 0,
      "value": "Intestazioni"
    }
  ],
  "pIczsS": [
    {
      "type": 0,
      "value": "Ora di fine"
    }
  ],
  "pOTcUO": [
    {
      "type": 0,
      "value": "Obbligatorio. Valori da combinare in una matrice."
    }
  ],
  "pRUJff": [
    {
      "type": 0,
      "value": "Parametri"
    }
  ],
  "pXmFGf": [
    {
      "type": 0,
      "value": "Converte l'input in un valore di tipo XML"
    }
  ],
  "pYtSyE": [
    {
      "type": 0,
      "value": "Obbligatorio. Numero in base a cui dividere il dividendo. Dopo la divisione, viene preso il resto."
    }
  ],
  "pcuZKB": [
    {
      "type": 0,
      "value": "Restituisce una singola matrice o oggetto contenente elementi comuni tra le matrici o gli oggetti passati. I parametri per la funzione possono essere costituiti da un set di oggetti o un set di matrici, ma non da una combinazione di entrambi. Se sono presenti due oggetti con lo stesso nome, nell'oggetto finale sarà visualizzato l'ultimo oggetto con tale nome."
    }
  ],
  "pozypE": [
    {
      "type": 0,
      "value": "Elimina lo spazio vuoto iniziale e finale da una stringa"
    }
  ],
  "pr9GwA": [
    {
      "type": 0,
      "value": "Aggiorna"
    }
  ],
  "q/+Uex": [
    {
      "type": 0,
      "value": "Restituisce un valore, un set di nodi o un nodo XML come JSON dall'espressione XPath specificata"
    }
  ],
  "q2OCEx": [
    {
      "type": 0,
      "value": "Obbligatorio. Valore da assegnare alla proprietà."
    }
  ],
  "q2w8Sk": [
    {
      "type": 0,
      "value": "Converte il parametro in una stringa"
    }
  ],
  "q87X20": [
    {
      "type": 0,
      "value": "Aggiunge un numero intero di secondi al timestamp in formato stringa passato"
    }
  ],
  "qGfwxW": [
    {
      "type": 0,
      "value": "Identità gestita"
    }
  ],
  "qJpnIL": [
    {
      "type": 0,
      "value": "Verifica se la stringa termina con un valore (senza distinzione tra maiuscole/minuscole, impostazioni cultura inglese non dipendenti da paese/area geografica)"
    }
  ],
  "qSejoi": [
    {
      "type": 0,
      "value": "Restituisce true se il primo argomento è minore o uguale al secondo"
    }
  ],
  "qSt0Sb": [
    {
      "type": 0,
      "value": "Obbligatorio"
    }
  ],
  "qUWBUX": [
    {
      "offset": 0,
      "options": {
        "one": {
          "value": [
            {
              "type": 7
            },
            {
              "type": 0,
              "value": " giorno"
            }
          ]
        },
        "other": {
          "value": [
            {
              "type": 7
            },
            {
              "type": 0,
              "value": " giorni"
            }
          ]
        }
      },
      "pluralType": "cardinal",
      "type": 6,
      "value": "days"
    }
  ],
  "qc5S69": [
    {
      "type": 0,
      "value": "Restituisce il numero di elementi in una matrice o in una stringa"
    }
  ],
  "qnI4Y1": [
    {
      "type": 0,
      "value": "Obbligatorio. Valore convertito in un valore integer."
    }
  ],
  "r8aZXs": [
    {
      "type": 0,
      "value": "Consente a un'espressione di derivare il proprio valore da altre coppie nome-valore JSON o dall'output dell'azione di runtime"
    }
  ],
  "r9SVE4": [
    {
      "type": 0,
      "value": "Int"
    }
  ],
  "rAyuzv": [
    {
      "type": 0,
      "value": "No"
    }
  ],
  "rCl53e": [
    {
      "type": 0,
      "value": "Titolo scheda"
    }
  ],
  "raBiud": [
    {
      "type": 0,
      "value": "Obbligatorio. Matrice di valori in cui trovare il valore massimo o il primo valore di un set."
    }
  ],
  "rcz4w4": [
    {
      "type": 0,
      "value": "Restituisce una rappresentazione con codifica URI di un valore"
    }
  ],
  "s5RV9B": [
    {
      "type": 0,
      "value": "Restituisce il componente giorno dell'anno di un timestamp in formato stringa"
    }
  ],
  "sDkAVZ": [
    {
      "type": 0,
      "value": "Restituisce una matrice di valori corrispondenti al nome della chiave dall'output del trigger dei dati del modulo o con codifica per il modulo"
    }
  ],
  "sZ0G/Z": [
    {
      "type": 0,
      "value": "Obbligatorio. Stringa contenente l'unità di tempo specificata nell'intervallo da aggiungere."
    }
  ],
  "sbPZ9S": [
    {
      "type": 0,
      "value": "Obbligatorio. Raccolta da controllare per verificare se è vuota."
    }
  ],
  "sfJTHV": [
    {
      "type": 0,
      "value": "Obbligatorio. Numero da sottrarre dal minuendo."
    }
  ],
  "shF9tZ": [
    {
      "type": 0,
      "value": "Chiave"
    }
  ],
  "soqP+Z": [
    {
      "type": 0,
      "value": "Restituisce true se uno dei parametri è true"
    }
  ],
  "ss5JPH": [
    {
      "type": 0,
      "value": "Nuovo parametro"
    }
  ],
  "t+XCkg": [
    {
      "type": 0,
      "value": "Obbligatorio. Stringa contenente il nome del fuso orario del fuso orario di destinazione. Per informazioni dettagliate, vedere https://msdn.microsoft.com/en-us/library/gg154758.aspx."
    }
  ],
  "tE7Zam": [
    {
      "type": 0,
      "value": "Restituisce l'URL per richiamare il trigger o l'azione"
    }
  ],
  "tImHz/": [
    {
      "type": 1,
      "value": "days"
    },
    {
      "type": 0,
      "value": "g "
    },
    {
      "type": 1,
      "value": "hours"
    },
    {
      "type": 0,
      "value": "h"
    }
  ],
  "tLZ9Sh": [
    {
      "type": 0,
      "value": "Obbligatorio. Indice della parte da recuperare."
    }
  ],
  "tMRPnG": [
    {
      "type": 0,
      "value": "Questa funzione fornisce i dettagli per il flusso di lavoro stesso in fase di runtime"
    }
  ],
  "tNoZx2": [
    {
      "type": 0,
      "value": "Tipo"
    }
  ],
  "tVmUCd": [
    {
      "type": 0,
      "value": "Trigger"
    }
  ],
  "tZj2Xn": [
    {
      "type": 0,
      "value": "Restituisce true se il primo argomento è maggiore del secondo"
    }
  ],
  "taPCmY": [
    {
      "type": 0,
      "value": "Obbligatorio. Numero di ore da aggiungere. Può essere negativo per sottrarre le ore."
    }
  ],
  "tu8I7j": [
    {
      "type": 0,
      "value": "Operazioni"
    }
  ],
  "uN4zFU": [
    {
      "type": 0,
      "value": "OK"
    }
  ],
  "uR9WuI": [
    {
      "type": 0,
      "value": "Obbligatorio. Raccolte da valutare. Un oggetto presente in qualsiasi raccolta verrà visualizzato anche nel risultato."
    }
  ],
  "uUlBZ8": [
    {
      "type": 0,
      "value": "Aggiunge un numero intero di ore al timestamp in formato stringa passato"
    }
  ],
  "uc/PoD": [
    {
      "type": 0,
      "value": "Obbligatorio. Numero di unità di tempo dell'ora desiderata nel passato."
    }
  ],
  "uczA5c": [
    {
      "type": 0,
      "value": "Obbligatorio. Stringa che può contenere il valore."
    }
  ],
  "ut5Med": [
    {
      "type": 0,
      "value": "Valore predefinito"
    }
  ],
  "uzsleE": [
    {
      "type": 0,
      "value": "Crea una matrice dai parametri"
    }
  ],
  "v39HKj": [
    {
      "type": 0,
      "value": "Genera una stringa univoca globale (GUID)"
    }
  ],
  "vEBhDX": [
    {
      "type": 0,
      "value": "Restituisce l'ultimo indice di un valore all'interno di una stringa (senza distinzione tra maiuscole/minuscole, impostazioni cultura inglese non dipendenti da paese/area geografica)"
    }
  ],
  "vQcQkU": [
    {
      "type": 0,
      "value": "Obbligatorio. Valore con cui può terminare la stringa."
    }
  ],
  "vSlNPe": [
    {
      "type": 0,
      "value": "Eliminare"
    }
  ],
  "va40BJ": [
    {
      "type": 0,
      "value": "Obbligatorio. Nome dell'azione di cui si desidera ottenere gli output."
    }
  ],
  "vwH/XV": [
    {
      "type": 0,
      "value": "Creare parametro"
    }
  ],
  "vz2gZC": [
    {
      "type": 0,
      "value": "Proprietà flusso di lavoro"
    }
  ],
  "wEaGWn": [
    {
      "type": 0,
      "value": "Sottrae un numero intero di un'unità di tempo specificata dal timestamp in formato stringa passato"
    }
  ],
  "wFCkpM": [
    {
      "type": 0,
      "value": "Obbligatorio. Matrice di valori in cui trovare il valore minimo o il primo valore di un set."
    }
  ],
  "wHYQyg": [
    {
      "type": 0,
      "value": "Timeout"
    }
  ],
  "wQcEXt": [
    {
      "type": 0,
      "value": "Obbligatorio. Stringa in cui viene cercato il parametro 2 e aggiornata con il parametro 3 quando il parametro 2 viene trovato nel parametro 1."
    }
  ],
  "wQsEwc": [
    {
      "type": 0,
      "value": "Obbligatorio. Lunghezza della sottostringa."
    }
  ],
  "wWVQuK": [
    {
      "type": 0,
      "value": "Restituisce un valore specificato a seconda del fatto che l'espressione abbia restituito true o false"
    }
  ],
  "wmDUGV": [
    {
      "type": 0,
      "value": "Converte un timestamp in formato stringa passato dal fuso orario di origine a UTC"
    }
  ],
  "wmw/ai": [
    {
      "type": 0,
      "value": "Restituisce una singola matrice o oggetto con tutti gli elementi presenti nella matrice o nell'oggetto passato a questa funzione"
    }
  ],
  "woJQhv": [
    {
      "type": 0,
      "value": "URL callback:"
    }
  ],
  "x0or2o": [
    {
      "type": 0,
      "value": "Obbligatorio. Raccolta per cui recuperare la lunghezza."
    }
  ],
  "xJ6vjn": [
    {
      "type": 0,
      "value": "Restituisce una rappresentazione stringa di una stringa con codifica URI"
    }
  ],
  "xOAOHM": [
    {
      "type": 0,
<<<<<<< HEAD
      "value": "Editor Input"
=======
      "value": "Input editor"
>>>>>>> f2099bd0
    }
  ],
  "xV/oyK": [
    {
      "type": 0,
      "value": "Obbligatorio. Nome della proprietà nuova o esistente."
    }
  ],
  "xYyPR8": [
    {
      "type": 0,
      "value": "Restituisce il percorso da un URI. Se il percorso non è specificato, restituisce '/'"
    }
  ],
  "xt5TeT": [
    {
      "type": 0,
      "value": "I parametri vengono condivisi tra flussi di lavoro in un'app per la logica."
    }
  ],
  "xwEX2/": [
    {
      "type": 0,
      "value": "Valore"
    }
  ],
  "y3AZQB": [
    {
      "type": 0,
      "value": "Obbligatorio. L'oggetto di cui confrontare l'uguaglianza."
    }
  ],
  "y6BcVN": [
    {
      "type": 0,
      "value": "Obbligatorio. Stringa in cui applicare la sequenza di escape per i caratteri non sicuri per gli URL."
    }
  ],
  "yBrsFJ": [
    {
      "type": 0,
      "value": "Obbligatorio. Valore convertito in una matrice."
    }
  ],
  "yOkPGx": [
    {
      "type": 0,
      "value": "logo per "
    },
    {
      "type": 1,
      "value": "connectorName"
    }
  ],
  "yqRrQ/": [
    {
      "type": 0,
      "value": "Funzioni di data e ora"
    }
  ],
  "z4YYlQ": [
    {
      "type": 0,
      "value": "Immettere il valore predefinito per il parametro."
    }
  ],
  "zBMVKg": [
    {
      "type": 0,
      "value": "Obbligatorio. Valore convertito in un numero decimale."
    }
  ],
  "zIDVd9": [
    {
      "type": 0,
      "value": "Obbligatorio. Stringa convertita in un valore di tipo nativo."
    }
  ],
  "zcZpHT": [
    {
      "type": 0,
      "value": "Converte una stringa, facoltativamente con impostazioni locali e un formato in una data"
    }
  ],
  "ziYCiA": [
    {
      "type": 0,
      "value": "Riepilogo"
    }
  ],
  "zjDJwP": [
    {
      "type": 0,
      "value": "Float"
    }
  ],
  "znGyyU": [
    {
      "type": 0,
      "value": "Aggiunge un numero intero di un'unità di tempo specificata al timestamp in formato stringa passato"
    }
  ],
  "zxe9hh": [
    {
      "type": 0,
      "value": "Obbligatorio. Numero di minuti da aggiungere. Può essere negativo per sottrarre i minuti."
    }
  ]
}<|MERGE_RESOLUTION|>--- conflicted
+++ resolved
@@ -1456,11 +1456,7 @@
   "W8cbO8": [
     {
       "type": 0,
-<<<<<<< HEAD
-      "value": "Clear"
-=======
       "value": "Cancella"
->>>>>>> f2099bd0
     }
   ],
   "WS9kXD": [
@@ -2742,11 +2738,7 @@
   "xOAOHM": [
     {
       "type": 0,
-<<<<<<< HEAD
-      "value": "Editor Input"
-=======
       "value": "Input editor"
->>>>>>> f2099bd0
     }
   ],
   "xV/oyK": [
