--- conflicted
+++ resolved
@@ -20,7 +20,6 @@
 export const workflowFileName = 'workflow.json';
 export const funcIgnoreFileName = '.funcignore';
 
-<<<<<<< HEAD
 // Directories names
 export const deploymentsDirectory = 'deployments';
 export const diagnosticsDirectory = 'diagnostics';
@@ -31,11 +30,9 @@
 export const schemasDirectory = 'Schemas';
 
 // Extension Id
-=======
 // Folder names
 export const designTimeDirectoryName = 'workflow-designtime';
 
->>>>>>> 38433541
 export const logicAppsStandardExtensionId = 'ms-azuretools.vscode-azurelogicapps';
 
 // Azurite
@@ -309,7 +306,6 @@
   kind: 'functionapp,workflowapp',
 };
 
-<<<<<<< HEAD
 // Container Apps
 export const containerAppsId = 'containerApps';
 export const managedEnvironmentsId = 'managedEnvironments';
@@ -322,10 +318,10 @@
 export const insightsProvider = 'Microsoft.Insights';
 export const managedEnvironmentsAppProvider = `${appProvider}/${managedEnvironmentsId}`;
 
-export const enum DirectoryKind {
-  directory = 'directory',
-  file = 'file',
-}
+export const DirectoryKind = {
+  directory: 'directory',
+  file: 'file',
+} as const;
 
 export const serverFarmIdPlaceholder =
   '/subscriptions/subscription_id/resourceGroups/resource_group/providers/Microsoft.Web/serverfarms/server_farm_name';
@@ -334,11 +330,9 @@
 export const WebsiteContentShare = 'WEBSITE_CONTENTSHARE';
 export const AzureWebJobsStorage = 'AzureWebJobsStorage';
 export const WEBSITE_CONTENTAZUREFILECONNECTIONSTRING = 'WEBSITE_CONTENTAZUREFILECONNECTIONSTRING';
-=======
 export const COMMON_ERRORS = {
   OPERATION_CANCELLED: 'Operation cancelled',
 } as const;
 export type COMMON_ERRORS = (typeof COMMON_ERRORS)[keyof typeof COMMON_ERRORS];
 // Environment Variables
-export const azurePublicBaseUrl = 'https://management.azure.com';
->>>>>>> 38433541
+export const azurePublicBaseUrl = 'https://management.azure.com';